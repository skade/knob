--- conflicted
+++ resolved
@@ -4,10 +4,4 @@
 install:
   - sudo apt-get install rust-nightly
 script:
-<<<<<<< HEAD
-  - rustpkg build knob
-  - rustc --test src/knob/lib.rs
-  - src/knob/knob
-=======
-  - "make test"
->>>>>>> 67d37c4c
+  - "make test"